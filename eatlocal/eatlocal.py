""" download and submit bites

"""

import subprocess
import webbrowser

from pathlib import Path
from time import sleep
from typing import ContextManager, Union
from zipfile import ZipFile, is_zipfile

from selenium import webdriver
from selenium.common.exceptions import NoSuchElementException
from selenium.webdriver.chrome.options import Options
from selenium.webdriver.common.by import By
from selenium.webdriver.common.keys import Keys

<<<<<<< HEAD
from rich.layout import Layout
from rich.live import Live
from rich.syntax import Syntax
from rich.panel import Panel

from bs4 import BeautifulSoup
=======
from .constants import BITE_URL, BITE_ZIPFILE, LOGIN_URL, SUBMIT_URL
>>>>>>> d602efc9


def driver_setup(path: Union[str, Path] = None) -> webdriver.Chrome:
    """Configures a headless Chrome wedriver and returns it.

<<<<<<< HEAD
# from .constants import BITE_URL, BITE_ZIPFILE, LOGIN_URL, SUBMIT_URL
=======
    If a path is given, it's used to set the driver's default download
    directory.
>>>>>>> d602efc9

    :path: Union[str, Path]
    :returns: configured webdriver.Chrome
    """

    path = str(Path(path or Path.cwd()).resolve())

    options = Options()
    options.add_argument("--headless")
    options.add_argument("window-size=1920x1080")
    chrome_prefs = {"download.default_directory": path}
    options.experimental_options["prefs"] = chrome_prefs

    return webdriver.Chrome(options=options)


def pybites_login(driver: webdriver.Chrome, username: str, password: str) -> None:
    """Authenticate this driver instance with the given credentials.

    :driver: webdriver.Chrome
    :username: str
    :password: str
    :returns: None
    """

    print("Logging into PyBites")
    driver.get(LOGIN_URL)

    username_field = driver.find_element(By.ID, "id_username")
    username_field.send_keys(username)
    password_field = driver.find_element(By.ID, "id_password")
    password_field.send_keys(password)
    password_field.send_keys(Keys.RETURN)


def find_cached_archive(bite_number: int, path: Union[str, Path] = None) -> Path:
    """Return a Path for a PyBites bite zip archive in the given `path`.

    :bite_number: int
    :path: optional Path, resolved path defaults to current directory.
    :return: Path

    Raises:
    - FileNotFoundError if archive not found in the target path.
    """

    path = Path(path or Path.cwd())

    filename = BITE_ZIPFILE.format(bite_number=bite_number)

    try:
        archive = list(path.rglob(filename))[0]
    except IndexError:
        raise FileNotFoundError(filename) from None

    return archive.resolve()


def download_bite(
    bite_number: int,
    username: str,
    password: str,
    delay: float = 1.5,
    cache_path: Path = None,
) -> None:
    """Download bite ZIP archive file from the platform to the current directory.

    :bite_number: int The number of the bite to download.
    :username: str
    :password: str
    :delay: float Time in seconds to pause between operations
    :cache_path: Path for cached ZIP archive files, defaults to current directory
    :returns: None
    """

    try:
        path = find_cached_archive(bite_number, path=cache_path)
        print(f"Bite {bite_number} found: {path}")
        return
    except FileNotFoundError:
        pass

    cache_path = Path(cache_path or Path.cwd()).resolve()
    cache_path.mkdir(mode=0o755, parents=True, exist_ok=True)

    print(f"Retrieving bite {bite_number}...")
    sleep(delay)

    driver = driver_setup(cache_path)
    pybites_login(driver, username, password)
    driver.get(BITE_URL.format(bite_number=bite_number))
    sleep(delay)

    try:
        bite_ziparchive = find_cached_archive(bite_number, path=cache_path)
    except FileNotFoundError:
        print(f"Bite {bite_number} was not downloaded.")
        return

    if not is_zipfile(bite_ziparchive):
        print(f"Bite {bite_number} is not a valid archive file.")
        return

    print(f"Bite {bite_number} successully downloaded: {bite_ziparchive}")


def extract_bite(
    bite_number: int,
    dest_path: Path = None,
    cleanup: bool = False,
    cache_path: Path = None,
) -> None:
    """Extracts all the required files into a new directory
    named by the bite number.

    :bite_number: int The number of the bite you want to extract.
    :cleanup: bool if False removes the downloaded zipfile.
    :cache_path: Path to search for ZIp archive, defaults to current directory.
    :returns: None
    """

    try:
        bite = find_cached_archive(bite_number, path=cache_path)
    except FileNotFoundError as error:
        print(f"Missing ZIP archive for bite {bite_number}: {error}")
        return

    dest_path = Path(dest_path or Path.cwd()).resolve() / str(bite_number)

    with ZipFile(bite, "r") as zipfile:
        zipfile.extractall(dest_path)

    print(f"Extracted bite {bite_number} @ {dest_path}")

    if cleanup:
        print(f"Cleaning up bite {bite_number} archive: {bite}")
        bite.unlink()


def submit_bite(
    bite_number: int, username: str, password: str, delay: float = 1.0
) -> None:
    """Submits bite by pushing to GitHub and then opens a browser for the
       bite page.

    :bite_number: int The number of the bite to submit.
    :username: str
    :password: str
    :delay: float time in seconds to pause between operations.
    :returns: None

    """

    try:
        git_commands = [
            ["git", "add", f"{bite_number}"],
            ["git", "commit", f"-m'submission Bite {bite_number} @ codechalleng.es'"],
            ["git", "push"],
        ]

        for command in git_commands:
            subprocess.run(
                command,
                stdout=subprocess.DEVNULL,
                stderr=subprocess.STDOUT,
            )

        print(f"\nPushed bite {bite_number} to github")

    except subprocess.CalledProcessError:
        print("Failed to push to GitHub")
        return

    driver = driver_setup()

    pybites_login(driver, username, password)

    bite_url = SUBMIT_URL.format(bite_number=bite_number)

    print(f"Locating bite {bite_number} webpage")

    driver.get(bite_url)
    sleep(delay)

    buttons = {
        "githubDropdown": "Downloading code from GitHub.",
        "ghpull": "",
        "save": f"Submitting bite {bite_number}.",
    }

    for button_name, message in buttons.items():
        if message:
            print(message)
        try:
            button = driver.find_element(By.ID, button_name)
        except NoSuchElementException as error:
            print("Looks like you've already completed this bite!")
            break

        button.click()
        sleep(delay)

    webbrowser.open(bite_url)


def read_bite(bite_number: int) -> None:
    """Display the instructions provided in bite.html and display source code.

    :bite_number: int The number of the bite you want to read
    :returns: None

    """

    for file in os.listdir(f"/Users/russell/code/pybites/{bite_number}/"):
        if file.endswith(".html"):
            html_file = file
        if file.endswith(".py") and not file.startswith('test_'):
            python_file = file

    with open(f"/Users/russell/code/pybites/{bite_number}/" + html_file, "r") as bite_html:
        soup = BeautifulSoup(bite_html, "html.parser")
        instructions = soup.text

    with open(f"/Users/russell/code/pybites/{bite_number}/" + python_file, "r") as code_file:
        code = Syntax(code_file.read(), "python", theme='material')

    layout = Layout()
    layout.split(
        Layout(name="header", size=3),
        Layout(name="main", ratio=1),
    )
    layout['main'].split_row(
        Layout(name="directions"),
        Layout(name="code"),
    )

    layout["header"].update(Panel(f"Reading Bite {bite_number}", title='eatlocal'))
    layout['main']['directions'].update(Panel(instructions, title='Directions'))
    layout['main']['code'].update(Panel(code, title='Code'))

    with Live(layout, screen=True):
        input()


if __name__ == "__main__":
    read_bite(5)<|MERGE_RESOLUTION|>--- conflicted
+++ resolved
@@ -7,7 +7,7 @@
 
 from pathlib import Path
 from time import sleep
-from typing import ContextManager, Union
+from typing import Union
 from zipfile import ZipFile, is_zipfile
 
 from selenium import webdriver
@@ -16,27 +16,21 @@
 from selenium.webdriver.common.by import By
 from selenium.webdriver.common.keys import Keys
 
-<<<<<<< HEAD
 from rich.layout import Layout
 from rich.live import Live
 from rich.syntax import Syntax
 from rich.panel import Panel
 
 from bs4 import BeautifulSoup
-=======
+
 from .constants import BITE_URL, BITE_ZIPFILE, LOGIN_URL, SUBMIT_URL
->>>>>>> d602efc9
 
 
 def driver_setup(path: Union[str, Path] = None) -> webdriver.Chrome:
     """Configures a headless Chrome wedriver and returns it.
 
-<<<<<<< HEAD
-# from .constants import BITE_URL, BITE_ZIPFILE, LOGIN_URL, SUBMIT_URL
-=======
     If a path is given, it's used to set the driver's default download
     directory.
->>>>>>> d602efc9
 
     :path: Union[str, Path]
     :returns: configured webdriver.Chrome
@@ -242,7 +236,7 @@
     webbrowser.open(bite_url)
 
 
-def read_bite(bite_number: int) -> None:
+def read_bite(bite_number: int, bite_path: Path = None) -> None:
     """Display the instructions provided in bite.html and display source code.
 
     :bite_number: int The number of the bite you want to read
@@ -250,17 +244,19 @@
 
     """
 
-    for file in os.listdir(f"/Users/russell/code/pybites/{bite_number}/"):
-        if file.endswith(".html"):
+    path = Path(bite_path or Path.cwd()).resolve() / str(bite_number)
+
+    for file in path.iterdir():
+        if str(file).endswith(".html"):
             html_file = file
-        if file.endswith(".py") and not file.startswith('test_'):
+        if str(file).endswith(".py") and not str(file.parts[-1]).startswith('test_'):
             python_file = file
 
-    with open(f"/Users/russell/code/pybites/{bite_number}/" + html_file, "r") as bite_html:
+    with open(path / html_file, "r") as bite_html:
         soup = BeautifulSoup(bite_html, "html.parser")
         instructions = soup.text
 
-    with open(f"/Users/russell/code/pybites/{bite_number}/" + python_file, "r") as code_file:
+    with open(path / python_file, "r") as code_file:
         code = Syntax(code_file.read(), "python", theme='material')
 
     layout = Layout()
@@ -278,8 +274,4 @@
     layout['main']['code'].update(Panel(code, title='Code'))
 
     with Live(layout, screen=True):
-        input()
-
-
-if __name__ == "__main__":
-    read_bite(5)+        input()